--- conflicted
+++ resolved
@@ -472,21 +472,16 @@
             output_type = 'COLOR'
             omit_trailing_color_re = re.compile(r'\s+COLOR\s*$')
             load_name = omit_trailing_color_re.sub("", out_name)
-            _LOGGER.debug("Found HID Type, guessing load name is %s", load_name)
+            _LOGGER.debug("Found HID Type, guessing load name is %s",
+                          load_name)
 
             load_vid = self._name_area_to_vid.get((load_name, area_vid), None)
             if load_vid:
                 self._vid_to_colorvid[load_vid] = vid
-<<<<<<< HEAD
                 _LOGGER.info("Found colorvid = %d for load_vid %d"
                              " (names %s and %s) in area %s (%d)",
                              vid, load_vid, out_name, load_name,
                              area_name, area_vid)
-=======
-                _LOGGER.debug("Found colorvid = %d for load_vid %d (names %s and %s)"
-                              " in area %s (%d)",
-                              vid, load_vid, out_name, load_name, area_name, area_vid)
->>>>>>> 4b766bc1
                 self.vid_to_load[load_vid].color_control_vid = vid
             else:
                 # TODO: do not assume that the regular loads are
@@ -594,20 +589,13 @@
         name = dc_xml.find('Name').text + ' [C]'
         parent = dc_xml.find('Parent')
         parent_vid = int(parent.text)
-<<<<<<< HEAD
-        _LOGGER.info("Found DryContact with vid = %d", vid)
-        # Ugh, this is awful -- three different ways of representing bad-value
-        button = Button(self._vantage, name, -1, vid, 0, parent_vid,
-                        None, False)
-=======
-        area = -1 # TODO could try to get area for this
+        area = -1  # TODO could try to get area for this
         num = 0
         keypad = None
-        _LOGGER.debug("Found DryContact with vid = %d", vid)
+        _LOGGER.info("Found DryContact with vid = %d", vid)
         # Ugh, this is awful -- three different ways of representing bad-value
         button = Button(self._vantage, name, area, vid, num,
                         parent_vid, keypad, False)
->>>>>>> 4b766bc1
         return button
 
     def _parse_button(self, button_xml):
@@ -684,19 +672,12 @@
         self._vid_to_task = {}  # copied out from the parser
         self._vid_to_shade = {}  # copied out from the parser
         self._vid_to_sensor = {}  # copied out from the parser
-<<<<<<< HEAD
         self._name_to_task = {}  # copied out from the parser
         self._r_cmds = ['LOGIN', 'LOAD', 'STATUS', 'GETLOAD', 'VARIABLE',
                         'TASK', 'GETBLIND', 'BLIND', 'INVOKE',
                         'GETLIGHT', 'GETPOWER', 'GETCURRENT',
                         'GETSENSOR', 'ADDSTATUS', 'DELSTATUS',
                         'GETCUSTOM', 'RAMPLOAD']
-=======
-        self._name_to_task = {} # copied out from the parser
-        self._r_cmds = ['LOGIN', 'LOAD', 'STATUS', 'GETLOAD', 'VARIABLE', 'TASK',
-                        'GETBLIND', 'BLIND', 'INVOKE',
-                        'GETLIGHT', 'GETPOWER', 'GETCURRENT', 'GETSENSOR']
->>>>>>> 4b766bc1
         self._s_cmds = ['LOAD', 'TASK', 'BTN', 'VARIABLE', 'BLIND', 'STATUS']
         self.outputs = None
         self.variables = None
@@ -713,7 +694,7 @@
         further query the object for the state itself.
 
         """
-        
+
         self._subscribers[obj] = handler
 
     def get_lineage_from_obj(self, obj):
@@ -965,14 +946,9 @@
                         "Could not find response code from controller "
                         "upon login attempt, response = "  + response)
                 if m.group(1) != "true":
-<<<<<<< HEAD
                     raise Exception("Login failed, return code is: " +
                                     m.group(1))
             _LOGGER.info("sent GetFile request")
-=======
-                    raise Exception("Login failed, return code is: " + m.group(1))
-            _LOGGER.debug("sent GetFile request")
->>>>>>> 4b766bc1
             ts.send("<IBackup><GetFile><call>Backup\\Project.dc"
                     "</call></GetFile></IBackup>\n".encode("ascii"))
             ts.settimeout(1)
@@ -1002,16 +978,10 @@
                 f = open(filename, "w")
                 f.write(xml_db)
                 f.close()
-<<<<<<< HEAD
                 _LOGGER.info("wrote file %s", filename)
             except Exception as e:
                 _LOGGER.warning("could not save %s (%s)",
                                 filename, e)
-=======
-                _LOGGER.info("wrote file %s for cache", filename)
-            except:
-                _LOGGER.warning("could not save %s", filename)
->>>>>>> 4b766bc1
 
         _LOGGER.info("Loaded xml db")
         # print(xml_db[0:10000])
@@ -1297,12 +1267,8 @@
 
         """
         value = float(args[0])
-<<<<<<< HEAD
-        _LOGGER.info("Setting variable %s (%d) to %s",
-                     self._name, self._vid, value)
-=======
-        _LOGGER.debug("Setting variable %s (%d) to %s", self._name, self._vid, value)
->>>>>>> 4b766bc1
+        _LOGGER.debug("Setting variable %s (%d) to %s",
+                      self._name, self._vid, value)
         self._value = value
         return self
 
@@ -1382,15 +1348,10 @@
                 light = self._vantage._vid_to_load.get(self._color_control_vid)
                 if light:
                     light._color_temp = color_temp
-<<<<<<< HEAD
-                    _LOGGER.info("Received color change of VID %d "
-                                 "set load VID %d to color = %d",
-                                 self._vid, self._color_control_vid,
-                                 color_temp)
-=======
-                    _LOGGER.debug("Received color change of VID %d set load VID %d to color = %d",
-                                  self._vid, self._color_control_vid, color_temp)
->>>>>>> 4b766bc1
+                    _LOGGER.debug("Received color change of VID %d "
+                                  "set load VID %d to color = %d",
+                                 selfelf._vid, self._color_control_vid,
+                                  color_temp)
                     light._query_waiters.notify()
                     return light
                 _LOGGER.warning("Received color change of VID %d but cannot "
@@ -1514,14 +1475,9 @@
         if self._color_temp == new_color_temp:
             return
         if self._dmx_color or self._load_type == "DW":
-<<<<<<< HEAD
-            _LOGGER.info("Ignoring call to setter for color_temp "
+            _LOGGER.debug("Ignoring call to setter for color_temp "
                          "of dmx_color light %d",
                          self._vid)
-=======
-            _LOGGER.debug("Ignoring call to setter for color_temp of dmx_color light %d",
-                          self._vid)
->>>>>>> 4b766bc1
         else:
             self._vantage.send("RAMPLOAD", self._color_control_vid,
                                kelvin_to_level(new_color_temp),
@@ -1908,11 +1864,7 @@
             value = float(args[1])
         else:
             value = float(value)
-<<<<<<< HEAD
-        _LOGGER.info("Setting shade %s (%d) to float %s",
-                     self._name, self._vid, str(value))
-=======
-        _LOGGER.debug("Setting shade %s (%d) to float %s", self._name, self._vid, str(value))
->>>>>>> 4b766bc1
+        _LOGGER.debug("Setting shade %s (%d) to float %s",
+                      self._name, self._vid, str(value))
         self._level = value
         return self